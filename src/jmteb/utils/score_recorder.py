--- conflicted
+++ resolved
@@ -35,21 +35,20 @@
         with open(filename, "w") as fout:
             json.dump(scores, fout, indent=4, ensure_ascii=False)
 
-<<<<<<< HEAD
+    @staticmethod
+    def save_prediction_to_jsonl(
+        predictions: list[Any] | None = None, filename: str | PathLike[str] | None = None
+    ) -> None:
+        if predictions is None or filename is None:
+            return
+        with open(filename, "w") as fout:
+            for prediction in predictions:
+                fout.write(json.dumps(asdict(prediction), ensure_ascii=False) + "\n")
+
     def record_task_scores(
         self, scores: EvaluationResults | None = None, dataset_name: str | None = None, task_name: str | None = None
     ) -> None:
         if self.save_dir is None or scores is None or dataset_name is None or task_name is None:
-=======
-    @staticmethod
-    def save_prediction_to_jsonl(predictions: list[Any], filename: str | PathLike[str]) -> None:
-        with open(filename, "w") as fout:
-            for prediction in predictions:
-                fout.write(json.dumps(asdict(prediction), ensure_ascii=False) + "\n")
-
-    def record_task_scores(self, scores: EvaluationResults, dataset_name: str, task_name: str) -> None:
-        if not self.save_dir:
->>>>>>> 58644a49
             return
         save_filename = Path(self.save_dir) / task_name / f"scores_{dataset_name}.json"
         save_filename.parent.mkdir(parents=True, exist_ok=True)
@@ -57,8 +56,12 @@
         self.scores[task_name][dataset_name] = scores
         self.save_to_json(self.scores[task_name][dataset_name].as_dict(), save_filename)
 
-    def record_predictions(self, results: EvaluationResults, dataset_name: str, task_name: str) -> None:
-        if not self.save_dir:
+    def record_predictions(
+        self, results: EvaluationResults | None = None, dataset_name: str | None = None, task_name: str | None = None
+    ) -> None:
+        if not self.save_dir or results is None or dataset_name is None or task_name is None:
+            return
+        if not hasattr(results, "predictions"):
             return
         save_filename = Path(self.save_dir) / task_name / f"predictions_{dataset_name}.jsonl"
         save_filename.parent.mkdir(parents=True, exist_ok=True)
